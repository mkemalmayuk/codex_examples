# codex_examples

## Linear Regression Example

This repository includes a small script demonstrating how to perform a
<<<<<<< HEAD
multiple linear regression in pure Python without external dependencies.
The example fits a plane ``z = a*x + b*y + c`` and prints the slopes and
coefficient of determination (R^2).
Run it with:
=======
linear regression in pure Python without external dependencies. You can
run it with:
>>>>>>> 182f13b6

```bash
python3 linear_regression_example.py
```<|MERGE_RESOLUTION|>--- conflicted
+++ resolved
@@ -3,15 +3,11 @@
 ## Linear Regression Example
 
 This repository includes a small script demonstrating how to perform a
-<<<<<<< HEAD
 multiple linear regression in pure Python without external dependencies.
 The example fits a plane ``z = a*x + b*y + c`` and prints the slopes and
 coefficient of determination (R^2).
 Run it with:
-=======
-linear regression in pure Python without external dependencies. You can
-run it with:
->>>>>>> 182f13b6
+
 
 ```bash
 python3 linear_regression_example.py
